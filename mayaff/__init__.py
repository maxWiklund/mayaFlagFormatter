# Copyright (C) 2022  Max Wiklund
#
# Licensed under the Apache License, Version 2.0 (the “License”);
# you may not use this file except in compliance with the License.
# You may obtain a copy of the License at
#
#   http://www.apache.org/licenses/LICENSE-2.0
#
# Unless required by applicable law or agreed to in writing, software
# distributed under the License is distributed on an “AS IS” BASIS,
# WITHOUT WARRANTIES OR CONDITIONS OF ANY KIND, either express or implied.
# See the License for the specific language governing permissions and
# limitations under the License.

import argparse
import multiprocessing
import pkg_resources
import re
import sys
from concurrent import futures
from typing import List, Tuple

from mayaff import file_resources, mayaff_api, output
from mayaff.config import MayaArgsConfig


<<<<<<< HEAD
__version__ = "0.1.0-beta.2"
=======
__version__ = "0.1.0-beta.1"
>>>>>>> 78214a27
_DESCRIPTION = "Command line tool to find and replace short maya flags."


def set_up_argparser() -> argparse.Namespace:
    """Configure argparser."""
    config_options = [
        f.replace(".json", "") for f in pkg_resources.resource_listdir("mayaff", "maya_configs") if f.endswith(".json")
    ]

    parser = argparse.ArgumentParser(description=_DESCRIPTION)
    parser.add_argument("-v", "--version", action="version", version="%(prog)s {}".format(__version__))
    parser.add_argument("source", nargs="+", help="Directory or files you want to format.")
    parser.add_argument(
        "-t",
        "--target-version",
        default="2018",
        choices=config_options,
        help="Target Maya version to use when formatting flags.",
    )
    parser.add_argument(
        "--check",
        action="store_true",
        default=False,
        help="Don't write to files. Just return the return code.",
    )
    parser.add_argument(
        "--diff",
        action="store_true",
        help="Don't write the files back, just output a diff for each file to stdout.",
    )
    parser.add_argument(
        "--quiet",
        "-q",
        action="store_true",
        help="Output nothing to stdout and set return value.",
    )
    parser.add_argument(
        "--exclude",
        default=r"\..+",
        help="A regular expression for file names to exclude.",
    )
    parser.add_argument("--exclude-files", nargs="+", default=[], help="Exclude files. Separate files with space.")
    parser.add_argument(
        "--modules",
        default="maya:cmds,pymel:core",
        help="Maya modules to use for import. Examples: --modules 'maya:cmds,pymel:core'",
    )
    parser.add_argument("--single-thread", action="store_true", default=False, help="Only execute mayaff on single thread.")
    return parser.parse_args()


def _main() -> int:
    """Run command line app with return code."""
    args = set_up_argparser()
    modules = [tuple(m.split(":")) for m in args.modules.split(",")]
    config = MayaArgsConfig(args.target_version, modules)
    try:
        exclued_re = re.compile(args.exclude)
    except re.error:
        raise UserWarning("Invalid exclude regular expression.")

    files = file_resources.find_python_files(args.source, args.exclude_files, exclude_pattern=exclued_re)
    if not files:
        raise UserWarning("No input files found.")

    files_changed, failed_files = format_files(files, config, quiet=args.quiet, check_only=args.check, print_diff=args.diff)
    if not args.quiet:
        msg = []
        if files_changed:
            plural = "s" if files_changed > 1 else ""
            msg.append(f"{files_changed} file{plural} reformatted")
        if len(files) != files_changed + failed_files:
            msg.append(f"{len(files) - files_changed} files left unchanged.")

        if failed_files:
            plural = "s" if failed_files > 1 else ""
            output.print_failed(f"{failed_files} file{plural} failed to reformat.")
            return 1

        print(", ".join(msg))
        print("Done ✨")

    return 1 if files_changed and (args.diff or args.check) else 0


def format_files(
    file_paths: List[str],
    config: MayaArgsConfig,
    quiet: bool = False,
    check_only: bool = False,
    print_diff: bool = False,
    single_thread: bool = False,
) -> Tuple[int, int]:
    """Format files

    Args:
        file_paths: Python file paths to format.
        config: Config class to use for parsing.
        quiet: If True don't print anything.
        check_only: If True don't write result back to file.
        print_diff: If True only print diff and don't write to file.
        single_thread: If True only execute process on one thread.

    Returns:
        tuple: (Diff found, Number of files updated).

    """
    cpu = 1 if single_thread else multiprocessing.cpu_count()
    number_of_workers = min(cpu, len(file_paths))
    with futures.ProcessPoolExecutor(number_of_workers) as executor:
        workers = [
            executor.submit(
                _format_file,
                file_name=file_name,
                config=config,
                quiet=quiet,
                check_only=check_only,
                print_diff=print_diff,
            )
            for file_name in file_paths
        ]

        reformatted_files = 0
        failed_files = 0
        for future in futures.as_completed(workers):
            changed, failed = future.result()
            reformatted_files += changed
            failed_files += failed

    return reformatted_files, failed_files


def _format_file(
    file_name: str,
    config: MayaArgsConfig = None,
    quiet: bool = False,
    check_only: bool = False,
    print_diff: bool = False,
) -> Tuple[int, int]:
    """Reformat file.

    Args:
        file_name: File path to file to format.
        config (optional) Maya commands config.
        quiet: If True don't print messages.
        check_only: Don't write changes only return status.
        print_diff: If True only print diff.

    Returns:
        (File changed, Failed).

    """
    try:
        result = mayaff_api.format_file(
            file_name=file_name, config=config, quiet=quiet, check_only=check_only, print_diff=print_diff
        )
        return int(result), 0
    except Exception as e:
        output.print_failed(str(e))
        if not quiet:
            output.print_failed(f"Failed to reformat {file_name}.")
        return 0, 1


def run() -> None:
    """Start app."""
    try:
        sys.exit(_main())
    except Exception as e:
        print(e)
        sys.exit(1)<|MERGE_RESOLUTION|>--- conflicted
+++ resolved
@@ -23,12 +23,7 @@
 from mayaff import file_resources, mayaff_api, output
 from mayaff.config import MayaArgsConfig
 
-
-<<<<<<< HEAD
 __version__ = "0.1.0-beta.2"
-=======
-__version__ = "0.1.0-beta.1"
->>>>>>> 78214a27
 _DESCRIPTION = "Command line tool to find and replace short maya flags."
 
 
